#!/bin/bash

set -o errexit
set -o pipefail
set -o nounset


python manage.py migrate

<<<<<<< HEAD
#exec uvicorn config.asgi:application --host 0.0.0.0 --reload --reload-include '*.html'
exec daphne config.asgi:application -b 0.0.0.0

# store kbcli documents to vector db
python store_doc2vectordb.py
=======
if [ -f "static/web/index.html" ]; then
  cp static/web/index.html kubechat/templates/404.html
fi

# uvicorn supports multiple workers
exec uvicorn config.asgi:application --host 0.0.0.0 --log-config uvicorn-log-config.yaml

#exec daphne config.asgi:application -b 0.0.0.0
>>>>>>> 301e5140
<|MERGE_RESOLUTION|>--- conflicted
+++ resolved
@@ -7,13 +7,9 @@
 
 python manage.py migrate
 
-<<<<<<< HEAD
-#exec uvicorn config.asgi:application --host 0.0.0.0 --reload --reload-include '*.html'
-exec daphne config.asgi:application -b 0.0.0.0
-
 # store kbcli documents to vector db
 python store_doc2vectordb.py
-=======
+
 if [ -f "static/web/index.html" ]; then
   cp static/web/index.html kubechat/templates/404.html
 fi
@@ -21,5 +17,4 @@
 # uvicorn supports multiple workers
 exec uvicorn config.asgi:application --host 0.0.0.0 --log-config uvicorn-log-config.yaml
 
-#exec daphne config.asgi:application -b 0.0.0.0
->>>>>>> 301e5140
+#exec daphne config.asgi:application -b 0.0.0.0