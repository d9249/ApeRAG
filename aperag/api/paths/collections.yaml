--- conflicted
+++ resolved
@@ -990,84 +990,17 @@
           application/json:
             schema:
               $ref: '../components/schemas/common.yaml#/failResponse'
-      '404':
-        description: Collection not found
-        content:
-          application/json:
-            schema:
-              $ref: '../components/schemas/common.yaml#/failResponse'
-      '500':
-        description: Internal server error
-        content:
-          application/json:
-            schema:
-              $ref: '../components/schemas/common.yaml#/failResponse'
-
-sharing:
-  get:
-    summary: Get collection sharing status
-    description: Get the sharing status of a collection (owner only)
-    security:
-      - BearerAuth: []
-    parameters:
-      - name: collection_id
-        in: path
-        required: true
-        schema:
-          type: string
-        description: Collection ID
-    responses:
-      '200':
-        description: Collection sharing status
-        content:
-          application/json:
-            schema:
-              $ref: '../components/schemas/marketplace.yaml#/SharingStatusResponse'
-      '401':
-        description: Unauthorized
-        content:
-          application/json:
-            schema:
-              $ref: '../components/schemas/common.yaml#/failResponse'
-<<<<<<< HEAD
 
 sync_object_storage:
   post:
     summary: Sync object storage collection
     description: Manually trigger synchronization of an object storage collection
-=======
-      '403':
-        description: Permission denied (not collection owner)
-        content:
-          application/json:
-            schema:
-              $ref: '../components/schemas/common.yaml#/failResponse'
-      '404':
-        description: Collection not found
-        content:
-          application/json:
-            schema:
-              $ref: '../components/schemas/common.yaml#/failResponse'
-      '500':
-        description: Internal server error
-        content:
-          application/json:
-            schema:
-              $ref: '../components/schemas/common.yaml#/failResponse'
-
-  post:
-    summary: Publish collection to marketplace
-    description: Publish a collection to the public marketplace (owner only)
->>>>>>> 7490e8e1
-    security:
-      - BearerAuth: []
-    parameters:
-      - name: collection_id
-        in: path
-        required: true
-        schema:
-          type: string
-<<<<<<< HEAD
+    parameters:
+      - name: collection_id
+        in: path
+        required: true
+        schema:
+          type: string
     responses:
       '200':
         description: Object storage sync completed successfully
@@ -1097,7 +1030,68 @@
                       type: integer
       '400':
         description: Bad request - collection is not an object storage type
-=======
+      '404':
+        description: Collection not found
+        content:
+          application/json:
+            schema:
+              $ref: '../components/schemas/common.yaml#/failResponse'
+      '500':
+        description: Internal server error
+        content:
+          application/json:
+            schema:
+              $ref: '../components/schemas/common.yaml#/failResponse'
+
+sharing:
+  get:
+    summary: Get collection sharing status
+    description: Get the sharing status of a collection (owner only)
+    security:
+      - BearerAuth: []
+    responses:
+      '200':
+        description: Collection sharing status
+        content:
+          application/json:
+            schema:
+              $ref: '../components/schemas/marketplace.yaml#/SharingStatusResponse'
+      '401':
+        description: Unauthorized
+        content:
+          application/json:
+            schema:
+              $ref: '../components/schemas/common.yaml#/failResponse'
+      '403':
+        description: Permission denied (not collection owner)
+        content:
+          application/json:
+            schema:
+              $ref: '../components/schemas/common.yaml#/failResponse'
+      '404':
+        description: Collection not found
+        content:
+          application/json:
+            schema:
+              $ref: '../components/schemas/common.yaml#/failResponse'
+      '500':
+        description: Internal server error
+        content:
+          application/json:
+            schema:
+              $ref: '../components/schemas/common.yaml#/failResponse'
+
+  post:
+    summary: Publish collection to marketplace
+    description: Publish a collection to the public marketplace (owner only)
+    security:
+      - BearerAuth: []
+    parameters:
+      - name: collection_id
+        in: path
+        required: true
+        schema:
+          type: string
         description: Collection ID
     responses:
       '204':
@@ -1116,7 +1110,6 @@
               $ref: '../components/schemas/common.yaml#/failResponse'
       '403':
         description: Permission denied (not collection owner)
->>>>>>> 7490e8e1
         content:
           application/json:
             schema:
@@ -1126,8 +1119,6 @@
         content:
           application/json:
             schema:
-<<<<<<< HEAD
-=======
               $ref: '../components/schemas/common.yaml#/failResponse'
       '500':
         description: Internal server error
@@ -1180,5 +1171,4 @@
         content:
           application/json:
             schema:
->>>>>>> 7490e8e1
               $ref: '../components/schemas/common.yaml#/failResponse'