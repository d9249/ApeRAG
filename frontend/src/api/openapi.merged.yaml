--- conflicted
+++ resolved
@@ -1419,13 +1419,520 @@
             application/json:
               schema:
                 $ref: '#/components/schemas/failResponse'
-<<<<<<< HEAD
+  /collections/{collection_id}/graphs/export/kg-eval:
+    get:
+      summary: Export collection knowledge graph for KG-Eval framework
+      description: |
+        Export the collection's knowledge graph data in KG-Eval framework format for evaluation.
+
+        This endpoint extracts entities, relationships, and optionally source texts from the 
+        collection's knowledge graph and formats them according to the KG-Eval evaluation 
+        framework structure.
+
+        The export includes:
+        - Entities with their names, types, and descriptions
+        - Relationships between entities with descriptions, keywords, and weights  
+        - Source texts that link back to the entities and relationships (optional)
+      security:
+        - BearerAuth: []
+      parameters:
+        - name: collection_id
+          in: path
+          required: true
+          schema:
+            type: string
+          description: Collection ID to export
+        - name: sample_size
+          in: query
+          schema:
+            type: integer
+            minimum: 1
+            maximum: 1000000
+            default: 100000
+          description: Number of entities to sample for export (default 100000)
+        - name: include_source_texts
+          in: query
+          schema:
+            type: boolean
+            default: true
+          description: Whether to include source texts in the export (default true)
+      responses:
+        '200':
+          description: KG-Eval export data retrieved successfully
+          content:
+            application/json:
+              schema:
+                type: object
+                description: KG-Eval framework format export data
+                properties:
+                  entities:
+                    type: array
+                    description: List of entities in KG-Eval format
+                    items:
+                      type: object
+                  relationships:
+                    type: array
+                    description: List of relationships in KG-Eval format
+                    items:
+                      type: object
+                  source_texts:
+                    type: array
+                    description: List of source texts with linked entities/edges (optional)
+                    items:
+                      type: object
+        '400':
+          description: Invalid parameters
+          content:
+            application/json:
+              schema:
+                $ref: '#/components/schemas/failResponse'
+        '401':
+          description: Unauthorized
+          content:
+            application/json:
+              schema:
+                $ref: '#/components/schemas/failResponse'
+  /collections/{collection_id}/sharing:
+    get:
+      summary: Get collection sharing status
+      description: Get the sharing status of a collection (owner only)
+      security:
+        - BearerAuth: []
+      responses:
+        '200':
+          description: Collection sharing status
+          content:
+            application/json:
+              schema:
+                $ref: '#/components/schemas/SharingStatusResponse'
+        '401':
+          description: Unauthorized
+          content:
+            application/json:
+              schema:
+                $ref: '#/components/schemas/failResponse'
+        '403':
+          description: Permission denied (not collection owner)
+          content:
+            application/json:
+              schema:
+                $ref: '#/components/schemas/failResponse'
+        '404':
+          description: Collection not found
+          content:
+            application/json:
+              schema:
+                $ref: '#/components/schemas/failResponse'
+        '500':
+          description: Internal server error
+          content:
+            application/json:
+              schema:
+                $ref: '#/components/schemas/failResponse'
+    post:
+      summary: Publish collection to marketplace
+      description: Publish a collection to the public marketplace (owner only)
+      security:
+        - BearerAuth: []
+      parameters:
+        - name: collection_id
+          in: path
+          required: true
+          schema:
+            type: string
+          description: Collection ID
+      responses:
+        '204':
+          description: Collection published successfully
+        '400':
+          description: Bad request (e.g., collection already published)
+          content:
+            application/json:
+              schema:
+                $ref: '#/components/schemas/failResponse'
+        '401':
+          description: Unauthorized
+          content:
+            application/json:
+              schema:
+                $ref: '#/components/schemas/failResponse'
+        '403':
+          description: Permission denied (not collection owner)
+          content:
+            application/json:
+              schema:
+                $ref: '#/components/schemas/failResponse'
+        '404':
+          description: Collection not found
+          content:
+            application/json:
+              schema:
+                $ref: '#/components/schemas/failResponse'
+        '500':
+          description: Internal server error
+          content:
+            application/json:
+              schema:
+                $ref: '#/components/schemas/failResponse'
+    delete:
+      summary: Unpublish collection from marketplace
+      description: Remove a collection from the public marketplace (owner only)
+      security:
+        - BearerAuth: []
+      parameters:
+        - name: collection_id
+          in: path
+          required: true
+          schema:
+            type: string
+          description: Collection ID
+      responses:
+        '204':
+          description: Collection unpublished successfully
+        '400':
+          description: Bad request (e.g., collection not published)
+          content:
+            application/json:
+              schema:
+                $ref: '#/components/schemas/failResponse'
+        '401':
+          description: Unauthorized
+          content:
+            application/json:
+              schema:
+                $ref: '#/components/schemas/failResponse'
+        '403':
+          description: Permission denied (not collection owner)
+          content:
+            application/json:
+              schema:
+                $ref: '#/components/schemas/failResponse'
+        '404':
+          description: Collection not found
+          content:
+            application/json:
+              schema:
+                $ref: '#/components/schemas/failResponse'
+        '500':
+          description: Internal server error
+          content:
+            application/json:
+              schema:
+                $ref: '#/components/schemas/failResponse'
+  /marketplace/collections:
+    get:
+      summary: List all published Collections in marketplace
+      description: Returns all Collections that are published to marketplace with current user's subscription status
+      parameters:
+        - name: page
+          in: query
+          description: Page number
+          schema:
+            type: integer
+            minimum: 1
+            default: 1
+        - name: page_size
+          in: query
+          description: Page size
+          schema:
+            type: integer
+            minimum: 1
+            maximum: 100
+            default: 12
+      responses:
+        '200':
+          description: List of published Collections
+          content:
+            application/json:
+              schema:
+                $ref: '#/components/schemas/SharedCollectionList'
+        '401':
+          $ref: '#/components/responses/failResponse'
+        '500':
+          $ref: '#/components/responses/failResponse'
+  /marketplace/collections/subscriptions:
+    get:
+      summary: Get user's subscribed Collections
+      description: Returns all Collections that current user has subscribed to
+      parameters:
+        - name: page
+          in: query
+          description: Page number
+          schema:
+            type: integer
+            minimum: 1
+            default: 1
+        - name: page_size
+          in: query
+          description: Page size
+          schema:
+            type: integer
+            minimum: 1
+            maximum: 100
+            default: 12
+      responses:
+        '200':
+          description: List of subscribed Collections
+          content:
+            application/json:
+              schema:
+                $ref: '#/components/schemas/SharedCollectionList'
+        '401':
+          $ref: '#/components/responses/failResponse'
+        '500':
+          $ref: '#/components/responses/failResponse'
+  /marketplace/collections/{collection_id}/subscribe:
+    post:
+      summary: Subscribe to a Collection
+      description: Subscribe to a published Collection
+      parameters:
+        - name: collection_id
+          in: path
+          required: true
+          description: Collection ID
+          schema:
+            type: string
+      responses:
+        '200':
+          description: Successfully subscribed
+          content:
+            application/json:
+              schema:
+                $ref: '#/components/schemas/SharedCollection'
+        '400':
+          description: Bad request (e.g., Collection not published, self-subscription)
+          content:
+            application/json:
+              schema:
+                $ref: '#/components/schemas/failResponse'
+        '401':
+          $ref: '#/components/responses/failResponse'
+        '404':
+          description: Collection not found
+          content:
+            application/json:
+              schema:
+                $ref: '#/components/schemas/failResponse'
+        '409':
+          description: Already subscribed
+          content:
+            application/json:
+              schema:
+                $ref: '#/components/schemas/failResponse'
+        '500':
+          $ref: '#/components/responses/failResponse'
+    delete:
+      summary: Unsubscribe from a Collection
+      description: Remove subscription to a Collection
+      parameters:
+        - name: collection_id
+          in: path
+          required: true
+          description: Collection ID
+          schema:
+            type: string
+      responses:
+        '200':
+          description: Successfully unsubscribed
+          content:
+            application/json:
+              schema:
+                type: object
+                properties:
+                  message:
+                    type: string
+                    example: Successfully unsubscribed
+        '401':
+          $ref: '#/components/responses/failResponse'
+        '404':
+          description: Subscription not found
+          content:
+            application/json:
+              schema:
+                $ref: '#/components/schemas/failResponse'
+        '500':
+          $ref: '#/components/responses/failResponse'
+  /marketplace/collections/{collection_id}:
+    get:
+      summary: Get MarketplaceCollection details (read-only)
+      description: Get details of a subscribed Collection (read-only access)
+      parameters:
+        - name: collection_id
+          in: path
+          required: true
+          description: Collection ID
+          schema:
+            type: string
+      responses:
+        '200':
+          description: MarketplaceCollection details
+          content:
+            application/json:
+              schema:
+                $ref: '#/components/schemas/SharedCollection'
+        '401':
+          $ref: '#/components/responses/failResponse'
+        '403':
+          description: Access denied (need subscription)
+          content:
+            application/json:
+              schema:
+                $ref: '#/components/schemas/failResponse'
+        '404':
+          description: Collection not found
+          content:
+            application/json:
+              schema:
+                $ref: '#/components/schemas/failResponse'
+        '500':
+          $ref: '#/components/responses/failResponse'
+  /marketplace/collections/{collection_id}/documents:
+    get:
+      summary: List documents in MarketplaceCollection (read-only)
+      description: Get document list for a subscribed Collection (read-only mode)
+      parameters:
+        - name: collection_id
+          in: path
+          required: true
+          description: Collection ID
+          schema:
+            type: string
+      responses:
+        '200':
+          description: Document list (read-only)
+          content:
+            application/json:
+              schema:
+                $ref: '#/components/schemas/documentList'
+        '401':
+          $ref: '#/components/responses/failResponse'
+        '403':
+          description: Access denied (need subscription)
+          content:
+            application/json:
+              schema:
+                $ref: '#/components/schemas/failResponse'
+        '404':
+          description: Collection not found
+          content:
+            application/json:
+              schema:
+                $ref: '#/components/schemas/failResponse'
+        '500':
+          $ref: '#/components/responses/failResponse'
+  /marketplace/collections/{collection_id}/documents/{document_id}/preview:
+    get:
+      summary: Preview document in MarketplaceCollection (read-only)
+      description: Get document preview for a subscribed Collection (read-only mode)
+      parameters:
+        - name: collection_id
+          in: path
+          required: true
+          description: Collection ID
+          schema:
+            type: string
+        - name: document_id
+          in: path
+          required: true
+          description: Document ID
+          schema:
+            type: string
+      responses:
+        '200':
+          description: Document preview (read-only)
+          content:
+            application/json:
+              schema:
+                $ref: '#/components/schemas/documentPreview'
+        '401':
+          $ref: '#/components/responses/failResponse'
+        '403':
+          description: Access denied (need subscription)
+          content:
+            application/json:
+              schema:
+                $ref: '#/components/schemas/failResponse'
+        '404':
+          description: Document not found
+          content:
+            application/json:
+              schema:
+                $ref: '#/components/schemas/failResponse'
+        '500':
+          $ref: '#/components/responses/failResponse'
+  /marketplace/collections/{collection_id}/graph:
+    get:
+      summary: Get knowledge graph for MarketplaceCollection (read-only)
+      description: Get knowledge graph data for a subscribed Collection (read-only mode)
+      parameters:
+        - name: collection_id
+          in: path
+          required: true
+          description: Collection ID
+          schema:
+            type: string
+        - name: label
+          in: query
+          description: Node label filter
+          schema:
+            type: string
+            default: '*'
+        - name: max_nodes
+          in: query
+          description: Maximum number of nodes
+          schema:
+            type: integer
+            minimum: 1
+            maximum: 10000
+            default: 1000
+        - name: max_depth
+          in: query
+          description: Graph traversal depth
+          schema:
+            type: integer
+            minimum: 1
+            maximum: 10
+            default: 3
+      responses:
+        '200':
+          description: Knowledge graph data (read-only)
+          content:
+            application/json:
+              schema:
+                type: object
+                properties:
+                  nodes:
+                    type: array
+                    items:
+                      type: object
+                  edges:
+                    type: array
+                    items:
+                      type: object
+                  collection_id:
+                    type: string
+                  read_only:
+                    type: boolean
+        '401':
+          $ref: '#/components/responses/failResponse'
+        '403':
+          description: Access denied (need subscription)
+          content:
+            application/json:
+              schema:
+                $ref: '#/components/schemas/failResponse'
+        '404':
+          description: Collection not found
+          content:
+            application/json:
+              schema:
+                $ref: '#/components/schemas/failResponse'
+        '500':
+          $ref: '#/components/responses/failResponse'
   /collections/{collection_id}/sync:
     post:
       summary: Sync object storage collection
       description: Manually trigger synchronization of an object storage collection
-      security:
-        - BearerAuth: []
       parameters:
         - name: collection_id
           in: path
@@ -1461,548 +1968,18 @@
                         type: integer
         '400':
           description: Bad request - collection is not an object storage type
-          content:
-            application/json:
-              schema:
-                $ref: '#/components/schemas/failResponse'
         '404':
           description: Collection not found
           content:
             application/json:
               schema:
                 $ref: '#/components/schemas/failResponse'
-  /apikeys:
-=======
-  /collections/{collection_id}/graphs/export/kg-eval:
->>>>>>> 7490e8e1
-    get:
-      summary: Export collection knowledge graph for KG-Eval framework
-      description: |
-        Export the collection's knowledge graph data in KG-Eval framework format for evaluation.
-
-        This endpoint extracts entities, relationships, and optionally source texts from the 
-        collection's knowledge graph and formats them according to the KG-Eval evaluation 
-        framework structure.
-
-        The export includes:
-        - Entities with their names, types, and descriptions
-        - Relationships between entities with descriptions, keywords, and weights  
-        - Source texts that link back to the entities and relationships (optional)
-      security:
-        - BearerAuth: []
-      parameters:
-        - name: collection_id
-          in: path
-          required: true
-          schema:
-            type: string
-          description: Collection ID to export
-        - name: sample_size
-          in: query
-          schema:
-            type: integer
-            minimum: 1
-            maximum: 1000000
-            default: 100000
-          description: Number of entities to sample for export (default 100000)
-        - name: include_source_texts
-          in: query
-          schema:
-            type: boolean
-            default: true
-          description: Whether to include source texts in the export (default true)
-      responses:
-        '200':
-          description: KG-Eval export data retrieved successfully
-          content:
-            application/json:
-              schema:
-                type: object
-                description: KG-Eval framework format export data
-                properties:
-                  entities:
-                    type: array
-                    description: List of entities in KG-Eval format
-                    items:
-                      type: object
-                  relationships:
-                    type: array
-                    description: List of relationships in KG-Eval format
-                    items:
-                      type: object
-                  source_texts:
-                    type: array
-                    description: List of source texts with linked entities/edges (optional)
-                    items:
-                      type: object
-        '400':
-          description: Invalid parameters
-          content:
-            application/json:
-              schema:
-                $ref: '#/components/schemas/failResponse'
-        '401':
-          description: Unauthorized
-          content:
-            application/json:
-              schema:
-                $ref: '#/components/schemas/failResponse'
-        '404':
-          description: Collection not found
-          content:
-            application/json:
-              schema:
-                $ref: '#/components/schemas/failResponse'
         '500':
           description: Internal server error
           content:
             application/json:
               schema:
                 $ref: '#/components/schemas/failResponse'
-  /collections/{collection_id}/sharing:
-    get:
-      summary: Get collection sharing status
-      description: Get the sharing status of a collection (owner only)
-      security:
-        - BearerAuth: []
-      parameters:
-        - name: collection_id
-          in: path
-          required: true
-          schema:
-            type: string
-          description: Collection ID
-      responses:
-        '200':
-          description: Collection sharing status
-          content:
-            application/json:
-              schema:
-                $ref: '#/components/schemas/SharingStatusResponse'
-        '401':
-          description: Unauthorized
-          content:
-            application/json:
-              schema:
-                $ref: '#/components/schemas/failResponse'
-        '403':
-          description: Permission denied (not collection owner)
-          content:
-            application/json:
-              schema:
-                $ref: '#/components/schemas/failResponse'
-        '404':
-          description: Collection not found
-          content:
-            application/json:
-              schema:
-                $ref: '#/components/schemas/failResponse'
-        '500':
-          description: Internal server error
-          content:
-            application/json:
-              schema:
-                $ref: '#/components/schemas/failResponse'
-    post:
-      summary: Publish collection to marketplace
-      description: Publish a collection to the public marketplace (owner only)
-      security:
-        - BearerAuth: []
-      parameters:
-        - name: collection_id
-          in: path
-          required: true
-          schema:
-            type: string
-          description: Collection ID
-      responses:
-        '204':
-          description: Collection published successfully
-        '400':
-          description: Bad request (e.g., collection already published)
-          content:
-            application/json:
-              schema:
-                $ref: '#/components/schemas/failResponse'
-        '401':
-          description: Unauthorized
-          content:
-            application/json:
-              schema:
-                $ref: '#/components/schemas/failResponse'
-        '403':
-          description: Permission denied (not collection owner)
-          content:
-            application/json:
-              schema:
-                $ref: '#/components/schemas/failResponse'
-        '404':
-          description: Collection not found
-          content:
-            application/json:
-              schema:
-                $ref: '#/components/schemas/failResponse'
-        '500':
-          description: Internal server error
-          content:
-            application/json:
-              schema:
-                $ref: '#/components/schemas/failResponse'
-    delete:
-      summary: Unpublish collection from marketplace
-      description: Remove a collection from the public marketplace (owner only)
-      security:
-        - BearerAuth: []
-      parameters:
-        - name: collection_id
-          in: path
-          required: true
-          schema:
-            type: string
-          description: Collection ID
-      responses:
-        '204':
-          description: Collection unpublished successfully
-        '400':
-          description: Bad request (e.g., collection not published)
-          content:
-            application/json:
-              schema:
-                $ref: '#/components/schemas/failResponse'
-        '401':
-          description: Unauthorized
-          content:
-            application/json:
-              schema:
-                $ref: '#/components/schemas/failResponse'
-        '403':
-          description: Permission denied (not collection owner)
-          content:
-            application/json:
-              schema:
-                $ref: '#/components/schemas/failResponse'
-        '404':
-          description: Collection not found
-          content:
-            application/json:
-              schema:
-                $ref: '#/components/schemas/failResponse'
-        '500':
-          description: Internal server error
-          content:
-            application/json:
-              schema:
-                $ref: '#/components/schemas/failResponse'
-  /marketplace/collections:
-    get:
-      summary: List all published Collections in marketplace
-      description: Returns all Collections that are published to marketplace with current user's subscription status
-      parameters:
-        - name: page
-          in: query
-          description: Page number
-          schema:
-            type: integer
-            minimum: 1
-            default: 1
-        - name: page_size
-          in: query
-          description: Page size
-          schema:
-            type: integer
-            minimum: 1
-            maximum: 100
-            default: 12
-      responses:
-        '200':
-          description: List of published Collections
-          content:
-            application/json:
-              schema:
-                $ref: '#/components/schemas/SharedCollectionList'
-        '401':
-          $ref: '#/components/responses/failResponse'
-        '500':
-          $ref: '#/components/responses/failResponse'
-  /marketplace/collections/subscriptions:
-    get:
-      summary: Get user's subscribed Collections
-      description: Returns all Collections that current user has subscribed to
-      parameters:
-        - name: page
-          in: query
-          description: Page number
-          schema:
-            type: integer
-            minimum: 1
-            default: 1
-        - name: page_size
-          in: query
-          description: Page size
-          schema:
-            type: integer
-            minimum: 1
-            maximum: 100
-            default: 12
-      responses:
-        '200':
-          description: List of subscribed Collections
-          content:
-            application/json:
-              schema:
-                $ref: '#/components/schemas/SharedCollectionList'
-        '401':
-          $ref: '#/components/responses/failResponse'
-        '500':
-          $ref: '#/components/responses/failResponse'
-  /marketplace/collections/{collection_id}/subscribe:
-    post:
-      summary: Subscribe to a Collection
-      description: Subscribe to a published Collection
-      parameters:
-        - name: collection_id
-          in: path
-          required: true
-          description: Collection ID
-          schema:
-            type: string
-      responses:
-        '200':
-          description: Successfully subscribed
-          content:
-            application/json:
-              schema:
-                $ref: '#/components/schemas/SharedCollection'
-        '400':
-          description: Bad request (e.g., Collection not published, self-subscription)
-          content:
-            application/json:
-              schema:
-                $ref: '#/components/schemas/failResponse'
-        '401':
-          $ref: '#/components/responses/failResponse'
-        '404':
-          description: Collection not found
-          content:
-            application/json:
-              schema:
-                $ref: '#/components/schemas/failResponse'
-        '409':
-          description: Already subscribed
-          content:
-            application/json:
-              schema:
-                $ref: '#/components/schemas/failResponse'
-        '500':
-          $ref: '#/components/responses/failResponse'
-    delete:
-      summary: Unsubscribe from a Collection
-      description: Remove subscription to a Collection
-      parameters:
-        - name: collection_id
-          in: path
-          required: true
-          description: Collection ID
-          schema:
-            type: string
-      responses:
-        '200':
-          description: Successfully unsubscribed
-          content:
-            application/json:
-              schema:
-                type: object
-                properties:
-                  message:
-                    type: string
-                    example: Successfully unsubscribed
-        '401':
-          $ref: '#/components/responses/failResponse'
-        '404':
-          description: Subscription not found
-          content:
-            application/json:
-              schema:
-                $ref: '#/components/schemas/failResponse'
-        '500':
-          $ref: '#/components/responses/failResponse'
-  /marketplace/collections/{collection_id}:
-    get:
-      summary: Get MarketplaceCollection details (read-only)
-      description: Get details of a subscribed Collection (read-only access)
-      parameters:
-        - name: collection_id
-          in: path
-          required: true
-          description: Collection ID
-          schema:
-            type: string
-      responses:
-        '200':
-          description: MarketplaceCollection details
-          content:
-            application/json:
-              schema:
-                $ref: '#/components/schemas/SharedCollection'
-        '401':
-          $ref: '#/components/responses/failResponse'
-        '403':
-          description: Access denied (need subscription)
-          content:
-            application/json:
-              schema:
-                $ref: '#/components/schemas/failResponse'
-        '404':
-          description: Collection not found
-          content:
-            application/json:
-              schema:
-                $ref: '#/components/schemas/failResponse'
-        '500':
-          $ref: '#/components/responses/failResponse'
-  /marketplace/collections/{collection_id}/documents:
-    get:
-      summary: List documents in MarketplaceCollection (read-only)
-      description: Get document list for a subscribed Collection (read-only mode)
-      parameters:
-        - name: collection_id
-          in: path
-          required: true
-          description: Collection ID
-          schema:
-            type: string
-      responses:
-        '200':
-          description: Document list (read-only)
-          content:
-            application/json:
-              schema:
-                $ref: '#/components/schemas/documentList'
-        '401':
-          $ref: '#/components/responses/failResponse'
-        '403':
-          description: Access denied (need subscription)
-          content:
-            application/json:
-              schema:
-                $ref: '#/components/schemas/failResponse'
-        '404':
-          description: Collection not found
-          content:
-            application/json:
-              schema:
-                $ref: '#/components/schemas/failResponse'
-        '500':
-          $ref: '#/components/responses/failResponse'
-  /marketplace/collections/{collection_id}/documents/{document_id}/preview:
-    get:
-      summary: Preview document in MarketplaceCollection (read-only)
-      description: Get document preview for a subscribed Collection (read-only mode)
-      parameters:
-        - name: collection_id
-          in: path
-          required: true
-          description: Collection ID
-          schema:
-            type: string
-        - name: document_id
-          in: path
-          required: true
-          description: Document ID
-          schema:
-            type: string
-      responses:
-        '200':
-          description: Document preview (read-only)
-          content:
-            application/json:
-              schema:
-                $ref: '#/components/schemas/documentPreview'
-        '401':
-          $ref: '#/components/responses/failResponse'
-        '403':
-          description: Access denied (need subscription)
-          content:
-            application/json:
-              schema:
-                $ref: '#/components/schemas/failResponse'
-        '404':
-          description: Document not found
-          content:
-            application/json:
-              schema:
-                $ref: '#/components/schemas/failResponse'
-        '500':
-          $ref: '#/components/responses/failResponse'
-  /marketplace/collections/{collection_id}/graph:
-    get:
-      summary: Get knowledge graph for MarketplaceCollection (read-only)
-      description: Get knowledge graph data for a subscribed Collection (read-only mode)
-      parameters:
-        - name: collection_id
-          in: path
-          required: true
-          description: Collection ID
-          schema:
-            type: string
-        - name: label
-          in: query
-          description: Node label filter
-          schema:
-            type: string
-            default: '*'
-        - name: max_nodes
-          in: query
-          description: Maximum number of nodes
-          schema:
-            type: integer
-            minimum: 1
-            maximum: 10000
-            default: 1000
-        - name: max_depth
-          in: query
-          description: Graph traversal depth
-          schema:
-            type: integer
-            minimum: 1
-            maximum: 10
-            default: 3
-      responses:
-        '200':
-          description: Knowledge graph data (read-only)
-          content:
-            application/json:
-              schema:
-                type: object
-                properties:
-                  nodes:
-                    type: array
-                    items:
-                      type: object
-                  edges:
-                    type: array
-                    items:
-                      type: object
-                  collection_id:
-                    type: string
-                  read_only:
-                    type: boolean
-        '401':
-          $ref: '#/components/responses/failResponse'
-        '403':
-          description: Access denied (need subscription)
-          content:
-            application/json:
-              schema:
-                $ref: '#/components/schemas/failResponse'
-        '404':
-          description: Collection not found
-          content:
-            application/json:
-              schema:
-                $ref: '#/components/schemas/failResponse'
-        '500':
-          $ref: '#/components/responses/failResponse'
   /apikeys:
     get:
       summary: Get API keys
@@ -4348,97 +4325,8 @@
           description: Embedding model configuration for vector indexing. Use /api/v1/available_models to get available models.
         completion:
           $ref: '#/components/schemas/modelSpec'
-<<<<<<< HEAD
           description: Completion model configuration for text generation. Use /api/v1/available_models to get available models.
-        parser:
-          $ref: '#/components/schemas/parserConfig'
         system:
-=======
-        path:
-          type: string
-          description: Path for local and ftp sources
-          deprecated: true
-        host:
-          type: string
-          description: FTP host
-          deprecated: true
-        username:
-          type: string
-          description: FTP username
-          deprecated: true
-        password:
-          type: string
-          description: FTP password
-          deprecated: true
-        region:
-          type: string
-          description: Region for S3/OSS
-          deprecated: true
-        access_key_id:
-          type: string
-          description: Access key ID for S3/OSS
-          deprecated: true
-        secret_access_key:
-          type: string
-          description: Secret access key for S3/OSS
-          deprecated: true
-        bucket:
-          type: string
-          description: Bucket name for S3/OSS
-          deprecated: true
-        dir:
-          type: string
-          description: Directory path in bucket for S3/OSS
-          deprecated: true
-        email_source:
-          type: object
-          description: Email source configuration
-          deprecated: true
-        pop_server:
-          type: string
-          description: POP3 server address
-          deprecated: true
-        port:
-          type: string
-          description: Email server port
-          deprecated: true
-        email_address:
-          type: string
-          description: Email address
-          deprecated: true
-        email_password:
-          type: string
-          description: Email password
-          deprecated: true
-        app_id:
-          type: string
-          description: Feishu app ID
-          deprecated: true
-        app_secret:
-          type: string
-          description: Feishu app secret
-          deprecated: true
-        space_id:
-          type: string
-          description: Feishu space ID
-          deprecated: true
-    collectionSource:
-      type: object
-      properties:
-        category:
-          type: string
-          enum:
-            - upload
-            - tencent
-            - oss
-            - local
-            - s3
-            - ftp
-            - email
-            - url
-            - github
-        upload:
->>>>>>> 7490e8e1
           type: object
         object_storage:
           type: object
@@ -4489,7 +4377,6 @@
           properties:
             object_prefix:
               type: string
-<<<<<<< HEAD
               description: Prefix for object keys to be included in the collection. Only objects with keys matching this prefix will be considered.
             include_filters:
               type: array
@@ -4503,7 +4390,6 @@
               items:
                 type: string
                 description: Complete object key to exclude
-=======
     collectionCreate:
       type: object
       properties:
@@ -4515,9 +4401,6 @@
           type: string
         description:
           type: string
-        source:
-          $ref: '#/components/schemas/collectionSource'
->>>>>>> 7490e8e1
     collection:
       description: Collection is a collection of documents
       properties:
@@ -4549,12 +4432,9 @@
           default: false
         published_at:
           type: string
-<<<<<<< HEAD
-=======
           format: date-time
           nullable: true
           description: Publication time, null when not published
->>>>>>> 7490e8e1
     collectionUpdate:
       type: object
       properties:
