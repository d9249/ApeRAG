import asyncio
import logging
import random
import re

from langchain import PromptTemplate

from kubechat.llm.prompts import COMMON_FILE_TEMPLATE, COMMON_MEMORY_TEMPLATE, COMMON_TEMPLATE
from kubechat.pipeline.base_pipeline import KUBE_CHAT_RELATED_QUESTIONS, Message, Pipeline
from kubechat.utils.utils import now_unix_milliseconds

logger = logging.getLogger(__name__)


class CommonPipeline(Pipeline):

    def __init__(self, **kwargs):
        super().__init__(**kwargs)

        if not self.prompt_template:
            self.prompt_template = COMMON_MEMORY_TEMPLATE
        self.prompt = PromptTemplate(template=self.prompt_template, input_variables=["query"])
        self.file_prompt = PromptTemplate(template=COMMON_FILE_TEMPLATE, input_variables=["query", "context"])

    async def new_ai_message(self, message, message_id, response, references):
        return Message(
            id=message_id,
            query=message,
            response=response,
            timestamp=now_unix_milliseconds(),
            references=references,
            llm_model=self.model,
            llm_prompt_template=self.prompt_template,
            llm_context_window=self.context_window,
        )

    async def generate_related_question(self, related_question_prompt):
        related_question = ""
        async for msg in self.related_question_predictor.agenerate_stream([], related_question_prompt):
            related_question += msg
        return related_question

    async def run(self, message, gen_references=False, message_id="", file=None):
        log_prefix = f"{message_id}|{message}"
        logger.info("[%s] start processing", log_prefix)

        related_questions = []
        response = ""

        need_generate_answer = True
        need_related_question = True

        if self.oops != "":
            response = self.oops
            yield self.oops
            need_generate_answer = False
        if self.welcome_question != []:
            if len(self.welcome_question) >= 3:
                related_questions = random.sample(self.welcome_question, 3)
                need_related_question = False
            else:
                related_questions = self.welcome_question

<<<<<<< HEAD
        # TODO: Ensure the divided part doesn't contain incomplete sentence.
        contexts = []
        # file = "test long file"

        if file:
            for i in range(0, len(file), self.context_window - 500):
                end = min(i + self.context_window - 500, len(file))
                contexts.append(file[i:end])
        else:
            contexts.append("")
=======
        # TODO: divide file_content into several parts and call API separately.
        context = file if file else ""
        context += self.bot_context
        
        if len(context) > self.context_window - 500:
            context = context[:len(self.context_window) - 500]
>>>>>>> 92a69dc4

        if self.use_related_question and need_related_question:
            related_question_prompt = self.related_question_prompt.format(query=message, context=contexts[0])
            related_question_task = asyncio.create_task(self.generate_related_question(related_question_prompt))

        if need_generate_answer:
            for context in contexts:
                history = []
                messages = await self.history.messages
                if self.memory and len(messages) > 0:
                    history = self.predictor.get_latest_history(
                        messages=messages,
                        limit_length=max(min(self.context_window - 500 - len(context), self.memory_limit_length), 0),
                        limit_count=self.memory_limit_count,
                        use_ai_memory=self.use_ai_memory)
                    self.memory_count = len(history)

                if context:
                    prompt = self.file_prompt.format(query=message, context=context)
                else:
                    prompt = self.prompt.format(query=message)
                logger.info("[%s] final prompt is\n%s", log_prefix, prompt)

                async for msg in self.predictor.agenerate_stream(history, prompt, self.memory):
                    # skip unused part in large file
                    if file and msg == "不知道":
                        continue
                    yield msg
                    response += msg

                if not response:
                    yield "我无法根据文件中的信息回答这个问题"

            await self.add_human_message(message, message_id)
            logger.info("[%s] add human message end", log_prefix)

            await self.add_ai_message(message, message_id, response, references=[])
            logger.info("[%s] add ai message end and the pipeline is succeed", log_prefix)

            if self.use_related_question:
                if need_related_question:
                    related_question_generate = await related_question_task
                    related_question = re.sub(r'\n+', '\n', related_question_generate).split('\n')
                    for i, question in enumerate(related_question):
                        match = re.match(r"\s*-\s*(.*)", question)
                        if match:
                            question = match.group(1)
                        match = re.match(r"\s*\d+\.\s*(.*)", question)
                        if match:
                            question = match.group(1)
                        related_question[i] = question
                    related_questions.extend(related_question)
                yield KUBE_CHAT_RELATED_QUESTIONS + str(related_questions[:3])<|MERGE_RESOLUTION|>--- conflicted
+++ resolved
@@ -61,7 +61,6 @@
             else:
                 related_questions = self.welcome_question
 
-<<<<<<< HEAD
         # TODO: Ensure the divided part doesn't contain incomplete sentence.
         contexts = []
         # file = "test long file"
@@ -72,14 +71,6 @@
                 contexts.append(file[i:end])
         else:
             contexts.append("")
-=======
-        # TODO: divide file_content into several parts and call API separately.
-        context = file if file else ""
-        context += self.bot_context
-        
-        if len(context) > self.context_window - 500:
-            context = context[:len(self.context_window) - 500]
->>>>>>> 92a69dc4
 
         if self.use_related_question and need_related_question:
             related_question_prompt = self.related_question_prompt.format(query=message, context=contexts[0])
