--- conflicted
+++ resolved
@@ -68,10 +68,8 @@
 
     src_docs = {}
     tasks = []
-<<<<<<< HEAD
     priority = 10
     headers = {'collection_id': str(collection_id)}
-=======
     exceeded_limit_docs = []
     delete_docs_count = 0
     docs_count = len(dst_docs)
@@ -91,7 +89,6 @@
         collection_sync_history.save()
         return doc
 
->>>>>>> 1369ecf6
     source = get_source(json.loads(collection.config))
     for src_doc in source.scan_documents():
         if not os.path.splitext(src_doc.name)[1].lower() in DEFAULT_FILE_READER_CLS.keys():
@@ -116,29 +113,13 @@
                 tasks.append(task)
 
         else:  # add
-<<<<<<< HEAD
-            collection_sync_history.total_documents_to_sync += 1
-            collection_sync_history.new_documents += 1
-            doc = Document(
-                user=collection.user,
-                name=src_doc.name,
-                status=DocumentStatus.PENDING,
-                size=src_doc.size,
-                collection=collection,
-                metadata=json.dumps(src_doc.metadata, cls=DjangoJSONEncoder),
-            )
-            doc.save()
-            collection_sync_history.save()
-            task = add_index_for_document.s(doc.id).set(queue=LOCAL_QUEUE_NAME, priority=priority,headers=headers)
-            tasks.append(task)
-=======
             if document_limit and docs_count >= document_limit:
                 exceeded_limit_docs.append(src_doc)
                 continue
             doc = add_document(src_doc)
             docs_count += 1
-            tasks.append(add_index_for_document.s(doc.id))
->>>>>>> 1369ecf6
+            task = add_index_for_document.s(doc.id).set(queue=LOCAL_QUEUE_NAME, priority=priority,headers=headers)
+            tasks.append(task)
 
     for name, dst_doc in dst_docs.items():  # delete
         if name not in src_docs.keys():
@@ -146,12 +127,9 @@
             collection_sync_history.deleted_documents += 1
             collection_sync_history.pending_documents += 1
             collection_sync_history.save()
-<<<<<<< HEAD
+            delete_docs_count += 1
             task = remove_index.s(dst_doc.id).set(queue=LOCAL_QUEUE_NAME, priority=priority,headers=headers)
             tasks.append(task)
-=======
-            delete_docs_count += 1
-            tasks.append(remove_index.s(dst_doc.id))
 
     for i in range(delete_docs_count):
         if i >= len(exceeded_limit_docs):
@@ -162,7 +140,6 @@
     if len(exceeded_limit_docs) > delete_docs_count:
         logger.warning(f"document number has reached the limit of {document_limit}")
 
->>>>>>> 1369ecf6
     index_result = group(tasks).apply_async()
     index_result.save()
     monitor_result = monitor_sync_tasks.apply_async(args=[collection_sync_history.id])
